--- conflicted
+++ resolved
@@ -120,16 +120,7 @@
 		path = "/" + path
 	}
 
-<<<<<<< HEAD
-	path := *destDir
-	if len(path) == 0 || path[0] != '/' {
-		path = "/" + path
-	}
-
-	err = uploader.createRemoteDir(path)
-=======
 	err = uploader.CreateRemoteDir(path)
->>>>>>> 5d12f8d6
 
 	if err != nil {
 		log.Fatal("create remote failed", zap.Error(err))
@@ -138,22 +129,13 @@
 
 	if fileInfo, err := os.Stat(*sourcePath); err == nil {
 		if fileInfo.IsDir() {
-<<<<<<< HEAD
-			err := uploader.uploadFilesInDirectory(*sourcePath, path)
-=======
 			err := uploader.UploadFilesInDirectory(*sourcePath, path)
->>>>>>> 5d12f8d6
 			if err != nil {
 				log.Fatal("upload failed", zap.Error(err))
 			}
 		} else {
-<<<<<<< HEAD
-			if err := uploader.uploadFile(*sourcePath, path); err != nil {
-				Error.Println("upload failed:", err)
-=======
 			if err := uploader.UploadFile(*sourcePath, path); err != nil {
 				log.Fatal("upload failed", zap.Error(err))
->>>>>>> 5d12f8d6
 			}
 		}
 	} else {
